"""
AulePredictor, computational tool for the prediction of
metal-binding regions in proteins by leveraging Deep Convolutional
Neural Networks (DCNNs).

Copyright 2022 by Raúl Fernández Díaz
"""

from moleculekit.molecule import Molecule
from moleculekit.tools.voxeldescriptors import getVoxelDescriptors, getCenters
from moleculekit.tools.atomtyper import prepareProteinForAtomtyping
import torch
import numpy as np
import os
import time

class aule():
    """
    Aule predictor class. It is defined by a DCNN or MC-DCNN model 
    that will predict the metal-bindingness of the desired protein regions.

    Attributes
    ----------
    model : torch.nn.Module
        DCNN or MC-DCNN model for the prediction of 
        metal-binding regions.
    device : str
        Device where the computations will be performed.
        Options:
            'cpu': Computations performed in CPU.
            'cuda': Computations performed in GPU.

    Methods
    -------
    predict(target, output_dir, output_option, candidates=None, 
        stride=1, threshold=0.75, verbose=1, 
        voxelsize=1, buffer=1, validitychecks=False, 
        minibox_size=16) : Perform voxelization of the target protein
                            and evaluate the regions to determine which are most
                            likely to be metal-binding sites.
    voxelize(protein_name, voxelsize=1, buffer=1, validitychecks=False,
             channels=['hydrophobic', 'hbond_acceptor', 'hbond_donor', 
                        'positive_ionizable', 'negative_ionizable', 
                        'occupancies']) : Perform the voxelization of the target
                                          protein
    evaluate(protein_vox, candidates, minibox_size=16, 
            stride=1, threshold=0.75) : Evaluate the regions of the voxelized
                                        protein focusing on certain candidate regions
                                        that have been predefined.
    """

    def __init__(self, model : torch.nn.Module, device : str='cpu', device_id : int=0):
        """
        Creates an instance of the aule predictor class. 
        It loads a trained DCNN or MC-DCNN model and prepares
        the Python session to take optimal advantage of GPUs
        if required.

        Parameters
        ----------
        model : str
            Path to where the trained model is stored
        device : str, optional
            Device where the computations will be performed.
            Options:
                'cpu': Computations performed in CPU.
                'cuda': Computations performed in GPU.
            By default: 'cpu'
        device_id : int, optional
            If there are more than 1 GPU devices, which
            one should be used.
            By default: 0

        Returns
        -------
        aule : aule class object
            Aule predictor class instance
        """
        if device == 'cuda':
            torch.backends.cudnn.benchmark = True
            torch.backends.cudnn.fastest = True
            torch.cuda.set_device(device_id)

        self.model = model
        self.device = device
        self.model.to(device)
        self.model.eval()

<<<<<<< HEAD


=======
>>>>>>> a38edb04
    def __str__(self):
        """
        String representation of the aule predictor class.

        Returns
        -------
        aule_str : str
            String representation of the aule predictor class
        """
        return f"Aule predictor class powered by model: {self.model}"

    def predict(self, target : str,  output_dir : str='.', output_option : str='pdb',
<<<<<<< HEAD
            candidates : str or np.array or list=None, stride: int=1, threshold : float=0.75, 
            verbose : int=1, voxelsize : float=1, buffer : int=1, validitychecks : bool=False, 
            minibox_size : int=16) -> np.array:
=======
            candidates : str or np.array or list=None, stride: int=1, threshold_1 : float=0.75, threshold_2 : float=0.6, 
            verbose : int=1, voxelsize : float=1, validitychecks : bool=False, 
            minibox_size : int=16, occupancy_restrictions : float=0.4) -> np.array:
>>>>>>> a38edb04
        """
        Take a target protein either from its PDB ID or through a path to a 
        locally stored PDB file and create from it a voxelized representation. 
        If candidate points have been provided, evaluate only those points; 
        else, traverse all points in the  voxelized representation and evaluate 
        them. Finally, generate the appropriate output files which can be a 
        Biometall-style PDB file,  a text file with the cartesian coordinates of 
        the regions evaluated and their metal-bindingness score, both or neither.
        In any case, it ouputs a 2D np.array where the first dimension contains 
        the cartesian coordinates  of the centers of all voxels in the voxelized 
        representation and the second dimentsion contains their predicted score.
        The function can work with next to none parametrization, just with its
        defaults but can also be customized with a great variety of different options.
        
        Parameters
        ---------
        target : str
            Target protein PDB ID or path to a PDB file locally stored.
        output_dir : str, optional
            Path to the directory where output files are to be stored.
            By default: '.'
        output_option : str, optional
            Output files that will be created.
            Options: 
                'PDB': A Biometall-style PDB file will be generated
                       with Ar atoms indicating regions with a 
                       metal-bidingness greater than 0.5 and lower
                       than threshold and Kr atoms indicating regions
                       with scores greater than threshold.
                'txt': A text file with the cartesian coordinates of the regions
                       and the metal-bindingness score they obtained.
                'all': Generates both files.
                'none': Does not create neither file. Output will remain
                        only in the Python session.
            By default: 'all'
        candidates : str or np.array or list, optional
            List of cartesian coordinates of possible metal-binding centers
            or path to the Biometall output with the predicted regions
            to be further evaluated.
            By default: None
        stride : int, optional
            Step at which the algorithm moves through the voxelized
            representation. Should not be less than voxelsize. If it 
            were greater than voxelsize, resolution would be reduced 
            though computation time would also decrease.
            By default: 1 
        threshold : float, optional
            Metal-bindingness score value that a region has to achieve
            to be considered metal-binding. 
            Please note that this threshold does not represent a statistical
            metric. Thus, a threshold of 0.75 does not mean that there is a 75 % 
            chance that it is truly metal-binding. Deep learning scores do not allow 
            for such statistical interpretations. To know the certainty of the 
            predictions it is necessary to study the benchmarking results of 
            the individual model to be used.
            By default: 0.75
        verbose : int, optional
            Flag that indicates how much output the program should provide
            to inform the user about the current tasks being computed.
            Options:
                0: There will be no information about current tasks,
                   only relevant warnings that may arise from use 
                   of third party software (Moleculekit package)
                1: The program will inform about which task is currently 
                   being computed.
            By default: 1              
        voxelsize : float, optional
            Resolution of the voxelized images to be generated from the 
            target protein. Units in Armstrongs. Lower values will increase
            precision but will multiply computational costs, conversely greater
            values decrease precision but reduce computational cost.
            By default: 1
        buffer : int, optional
            Number of voxels introduced as padding surrounding the voxelized molecule.
            By default: 1
        validitychecks : bool, optional
            Flag that indicates whether a series of validity checks should be performed
            during voxelization to ensure that there are no problems. Activating it
            increases computational cost and may generate errors that have to be manually
            handled.
            By default: False
        minibox_size : int, optional         print(target)

            Size of the region to be evaluated. Units in Armstrongs.
            By default: 16

        Raises
        ------
        FileNotFoundError : candidates is a string but no file cannot be found where
                            its path is indicating. Error raised by function evaluate().
        TypeError : If target is not a string, raise the error and inform of the type
                    parameter target should contain.
        TypeError : candidates parameter does not contain neither a list, 
                    an np.array nor a string. Error raised by function evaluate().
        ValueError : If an output_option has been indicated that is not supported, raise
                     the error and inform of the supported options.
        ValueError : If any of the channels provided is not supported, 
                     raise the error and inform of the supported channels. 
                     Error raised by function voxelize().

        Returns
        -------
        protein_scores : np.array
            2D np.array where the first dimension contains the cartesian 
            coordinates of all the voxels in the voxelized representation
            of the target protein and the second dimension the predicted
            metal-bindingness score.

        Examples
        --------
        >>> protein_name = '3jys'
        >>> aule.predict(protein_name)
        """
        start = time.time()
        # Check that the input has the appropriate format
        if not isinstance(target, str):
            raise TypeError('Target has to be:\n  a) string with PDB ID or\n  b) path to local PDB file.')

        # Print current status if appropriate
        if verbose == 1:
            print(f"Voxelizing target: {target}")
        
        # Perform the voxelization
        centers, protein_vox, protein_centers, nvoxels = self.voxelize(target, voxelsize=voxelsize, 
                                                                        buffer=minibox_size//2,
                                                                        validitychecks=validitychecks)
        # Print current status if appropriate
        if verbose == 1:
            print(f"Evaluating target: {target}")

        # Evaluate the indicated regions to determine whether they are or not metal-binding
<<<<<<< HEAD
        protein_scores = self.evaluate(protein_vox, protein_centers=protein_centers, candidates=candidates, 
                                        voxelsize=voxelsize, minibox_size=minibox_size, stride=stride)
        # Save results with the appropriate files
        if output_option.lower() == 'pdb': self.create_PDB(output_dir, target, protein_scores, threshold)
        elif output_option.lower() == 'txt': self.create_txt(output_dir, protein_scores)
        elif str(output_option).lower() == 'none': return protein_scores
        elif output_option.lower() == 'all':
            self.create_PDB(output_dir, target, protein_scores, threshold=threshold)
=======
        protein_scores = self.evaluate(protein_vox, centers, protein_centers=protein_centers, candidates=candidates, 
                                        voxelsize=voxelsize, minibox_size=minibox_size, stride=stride, 
                                        occupancy_restrictions=occupancy_restrictions)
        # Save results with the appropriate files
        if output_option.lower() == 'pdb': self.create_PDB(output_dir, target, protein_scores, threshold_1, threshold_2)
        elif output_option.lower() == 'txt': self.create_txt(output_dir, protein_scores)
        elif str(output_option).lower() == 'none': return protein_scores
        elif output_option.lower() == 'all':
            self.create_PDB(output_dir, target, protein_scores, threshold_1, threshold_2)
>>>>>>> a38edb04
            self.create_txt(output_dir, protein_scores)
        else:
            raise ValueError(f"Output option {output_option} not supported.\nPlease use one of the supported options: 'PDB', 'txt', 'all', or 'none'")
        
        end = time.time()
        print(f"Computation took {end-start} s.")
        # Return protein_scores 
        return protein_scores
      
    def voxelize(self, protein_name : str, voxelsize : int or float=1, buffer : int=1, validitychecks : bool=False, 
                channels : list=['hydrophobic', 'hbond_acceptor', 'hbond_donor', 
                          'positive_ionizable', 'negative_ionizable', 'occupancies']):
        """
        Function to perform voxelization. It takes a molecule object (moleculekit) and 
        creates a voxelixed image with 3 dimensions and up to 8 channels. 
        
        Parameters
        ----------
        protein_name : str
            PDB ID of the target protein.
        voxelsize : float, optional
            Resolution of the voxelized images to be generated from the 
            target protein. Units in Armstrongs. Lower values will increase
            precision but will multiply computational costs, conversely greater
            values decrease precision but reduce computational cost.
            By default: 1        
        buffer : int, optional
            Number of voxels introduced as padding surrounding the voxelized molecule.
            By default: 1
        validitychecks : bool, optional
            Flag that indicates whether a series of validity checks should be performed
            during voxelization to ensure that there are no problems. Activating it
            increases computational cost and may generate errors that have to be manually
            handled.
            By default: False
        channels : list, optional
            List of channels to be computed for voxelization.
            Supported channels:
                ['hydrophobic', 'aromatic', 'hbond_acceptor', 'hbond_donor',
                'positive_ionizable', 'negative_ionizable', 'metal', 'occupancies'].
            By default:
                ['hydrophobic', 'hbond_acceptor', 'hbond_donor', 'positive_ionizable', 
                'negative_ionizable', 'occupancies'].
        Raises
        ------
        ValueError : If any of the channels provided is not supported, 
                    raise the error and inform of the supported channels. 
                    Error raised by helper function _get_undesired_channels().

        Outputs
        -------
        protein_vox : np.array
            Numpy array with the voxelized representation of the protein.
        protein_centers : np.array
            Numpy array with the coordinates of the centers of the voxels.
        nvoxels : np.array 
            Number of voxels in each dimension of the voxelized image [x, y, z].

        Examples
        --------
        >>> protein_name = '3jys'
        >>> metal_dir = MG
        >>> channels = ['hydrophobic', 'hbond_acceptor', 'hbond_donor', 
                        'positive_ionizable', 'negative_ionizable', 'occupancies']
        >>> protein_vox, protein_centers, nvoxels = aule.voxelize(protein_name, channels)
        """
        # Create a Molecule object (moleculekit package) with the information of the protein
        protein = Molecule(protein_name) 

        # Remove all non-protein atoms within the Molecule
        protein.remove("not protein") 

        # Prepare the Molecule for voxelization: introduce H, check bonds, etc.
        protein = prepareProteinForAtomtyping(protein, verbose=0) 

        # Get a list of the coordinates of all atoms
        centers = getCenters(protein) 

        # Create an array with dimensions (mol.num_atoms, num_channels)
        uchannels = np.ones((len(centers[0]),8))
        
        # Set to 0 the channels we are not interested in calculating
        undesired_channels = self._get_undesired_channels(channels)
        for channel in undesired_channels:
            uchannels[:,channel] = 0 

        # Perform the voxelization
        protein_vox, protein_centers, protein_N = getVoxelDescriptors(protein,
                                                        voxelsize=voxelsize, 
                                                        buffer=buffer, 
                                                        validitychecks=validitychecks,
                                                        userchannels=uchannels
                                                        )

        # Eliminate the channels that we are not interested in
        new_protein_vox = np.zeros((len(protein_centers), 8-len(undesired_channels)))
        j = -1
        for i in range(8):
            if i not in undesired_channels:
                j += 1
                new_protein_vox[:,j] = protein_vox[:,j]
        
        # From the 2D output create the proper 3D output
        nchannels = new_protein_vox.shape[1]
        protein_vox = new_protein_vox.transpose().reshape([1, nchannels, protein_N[0], protein_N[1], protein_N[2]])
        nvoxels = np.array([protein_N[0], protein_N[1], protein_N[2]])

        return centers, protein_vox, protein_centers, nvoxels

    def evaluate(self, protein_vox : np.array, centers : np.array, protein_centers : np.array, candidates : str or np.array or list,
                voxelsize : float=1, minibox_size : int=16, stride : int=1, occupancy_restrictions : float=0.4) -> np.array:
        """
        Traverse a voxelized representation of the target protein and evaluate 
        the metal-bindingness of all its regions. If candidates have been provided
        either in the form of a PDB biometall output file or in the form of 
        a np.array or list with predefined cartesian coordinates, only evaluate
        these candidate points.watch -n0.1 nvidia-smi

        Parameters
        ----------
        protein_vox : np.array
            Voxelized representation of the target protein.
        protein_centers : np.array
            List with the cartesian coordinates of the voxel centers.
        candidates : list, np.array or str, optional
            List of cartesian coordinates of possible metal-binding centers
            or path to the biometall output with the predicted regions
            to be further evaluated.
        voxelsize : float, optional
            Resolution of the voxelized image. Units in Armstrongs. 
            By default: 1
        minibox_size : int, optional 
            Size of the region to be evaluated. Units in Armstrongs.
            By default: 16
        stride : int, optional
            Step at which the algorithm moves through the voxelized
            representation. Should not be less than voxelsize, if it 
            is greater than voxelsize resolution will be lower but
            computation time will decrease greatly.
            By default: 1 

        Raises
        -------
        TypeError: candidates parameter is not None and does not contain neither a list, 
                    an np.array nor a string.
        FileNotFoundError : candidates is a string but no file cannot be found where
                    its path is indicating. This error is raised by helper function
                    _get_candidate_voxels().

        Returns
        -------
        evaluated_vox : np.array
            2D np.array where the first dimension contains the cartesian 
            coordinates of all the voxels in the voxelized representation
            of the target protein and the second dimension the predicted
            metal-bindingness score.
        """    
        # Obtain information from the voxelized representation
        size_x = protein_vox.shape[2]
        size_y = protein_vox.shape[3]
        size_z = protein_vox.shape[4]
        # Determine the step from one region to the next
        half_size = minibox_size // 2
        # Create an empty representation of the protein to be filled
        # with the metal-bindingness prediction
        evaluated_vox = np.zeros((size_x, size_y, size_z))

        # Preprocess candidate points to locate their corresponding coordinates in the voxelized
        # representation.
        if candidates is not None:
            if isinstance(candidates, list) or isinstance(candidates, str):
                candidate_voxels = self._get_candidate_voxels(candidates, protein_centers, np.array([size_x, size_z, size_z]), voxelsize)
            else:
                raise TypeError('Candidates should be either:\n  a) string with the path to a Biometall PDB output or\n  b) list or np.array with cartesian coordinates')

        # Move input and output data to GPU device, if required.
        protein_vox = torch.tensor(protein_vox, device=self.device).float()

        # If there are no candidate voxels, traverse the whole voxelized representation
        # and evaluate each voxel as center of a possible metal-binding region;
        counter = 0
<<<<<<< HEAD
=======

>>>>>>> a38edb04
        if candidates is None:
            x_dim = len(range(half_size, size_x-half_size, stride))
            y_dim = len(range(half_size, size_y-half_size, stride))
            z_dim = len(range(half_size, size_z-half_size, stride))
            for i in range(half_size, size_x-half_size, stride):
                for j in range(half_size, size_y-half_size, stride):
                    for k in range(half_size, size_z-half_size, stride):
<<<<<<< HEAD
                        evaluated_vox[i,j,k] = self.model(protein_vox[:, :,
                                                                    i-half_size:i+half_size,
                                                                    j-half_size:j+half_size,
                                                                    k-half_size:k+half_size
                                                                    ]).detach().numpy()
=======
                        if protein_vox[:,5,i,j,k] < occupancy_restrictions:
                            evaluated_vox[i,j,k] = self.model(protein_vox[:, :,
                                                                        i-half_size:i+half_size,
                                                                        j-half_size:j+half_size,
                                                                        k-half_size:k+half_size
                                                                        ]).detach().numpy()

>>>>>>> a38edb04
                        print(f"Analysed: {(counter/(x_dim*y_dim*z_dim))*100} %")
                        counter += 1
        # else, traverse the candidate voxels and only evaluate them.
        else:
            for candidate in candidate_voxels:
                evaluated_vox[candidate[0], 
                                candidate[1], 
                                candidate[2]] = self.model(protein_vox[:, :, 
                                                                        candidate[0]-half_size:candidate[0]+half_size,
                                                                        candidate[1]-half_size:candidate[1]+half_size,
                                                                        candidate[2]-half_size:candidate[2]+half_size])
        # evaluated_vox = evaluated_vox.detach.numpy()
        # Reshape 3D np.array to 1D np.array
        evaluated_vox = evaluated_vox.reshape(-1)

        # Add voxel centers column to the 1D np.array to create a 2D array
        # where cartesian coordinates are correlated to metal-bindingness
        evaluated_vox = np.c_[protein_centers, evaluated_vox]
        return evaluated_vox

    def create_PDB(self, output_dir : str, target_name : str, protein_scores : np.array, 
<<<<<<< HEAD
                    threshold : float):
        """
        """
        with open(os.path.join(output_dir, target_name+'_results_aule.pdb'), "w") as of:
            num_at = 0
            num_res = 0
            for entry in protein_scores:
                if entry[3] > 0.0:
                    num_at += 1
                    num_res += 1
                    if entry[3] <= threshold:
                        atom = "AR"
                    elif entry[3] > threshold:
                        atom = "KR"
                    of.write(f"ATOM" +f" {atom} "*(7-len(str(num_at))) + f"{entry}  SLN 1\n")

=======
                    threshold_1 : float, threshold_2 : float):
        """
        """
        with open(os.path.join(output_dir, target_name+'_results_aule.pdb'), "w") as fo:
            num_at = 0
            num_res = 0
            for entry in protein_scores:
                if entry[3] > threshold_2:
                    num_at += 1
                    num_res = 1
                    ch = "A"
                    prb_str = ""

                    for idx in range(3):
                        prb_center = "{:.8s}".format(str(round(float(entry[idx]),3)))
                        if len(prb_center) < 8:
                            prb_center = " "*(8-len(prb_center)) + prb_center
                            prb_str += prb_center
                        else:
                            prb_str += prb_center
                    score = "{:.8s}".format(str(round(float(entry[3]),3)))
                    if entry[3] < threshold_1:
                        atom = "N"
                        atom2 = "NE"
                    elif entry[3] >= threshold_1:
                        atom = "N"
                        atom2 = "NE"
                    fo.write("ATOM" +" "*(7-len(str(num_at))) + "%s  %s  SLN %s" %(num_at, atom2, ch))
                    fo.write(" "*(3-len(str(num_res))) + "%s     %s  1.00  0.00          %s\n" %(num_res, prb_str, atom2))
    
>>>>>>> a38edb04
    def create_txt(self, output_dir : str, protein_scores : np.array):
        raise NotImplementedError("Method still not implemented")

    def find_candidates(self, centers : np.array, nvoxels : np.array, coords : np.array,
                        voxelsize : float) -> list:
        """
        Helper function to evaluate() that obtains the voxel coordinates closer than the 
        voxelsize to a given cartesian coordinate.

        Returns
        -------
        results : list
            List with coordinates of the voxels with centers that are closer
            than the voxelsize to the cartesian coordinates
        """
        # Start from the initial coordinates (upper-left-front corner of the 3D image)
        i, j, k = 0, 0, 0 
        # Initialize a list with voxel coordinates close to the cartesian coordinates
        results = [] 
        
        # Go through every voxel center analysing whether they are close enough
        # to the cartesian coordinates we are evaluating. If they are,
        # save the voxel coordinates they will correspond to in the images.
        for center in centers: 
            # If reached the end of the depth, go back to the front plane 
            # and move one voxel to the right
            if k == nvoxels[2]:
                k = 0
                j += 1
                # If reached the end of the width, go back to the left
                # and move one voxel down
                if j == nvoxels[1]:
                    j = 0
                    i += 1
            # If a voxel center is located closer than the voxelsize to the cartesian coordinates
            if self._euclidean_distance(center, coords) < voxelsize: 
                # append it to the results
                results.append((i,j,k))
            # Move one voxel deeper
            k += 1
        # Return the list as np.array to improve performance down the line
        return np.array(results)
    
    def _not_in_backbone(self, A : np.array, centers : np.array) -> bool:
        ""
        for center in centers[0]:
            if self._euclidean_distance(A, center) <= 0.75:
                return False
        return True

    def _euclidean_distance(self, A : np.array, B : np.array) -> float:
        """
        Helper function to find_candidates() that calculate the euclidean distance between 2 
        different points in cartesian space.

        Returns
        -------
        euclidean_distance : float
            Euclidean distance between two points A and B.
        """
        return np.sqrt((A[0]-B[0])**2+(A[1]-B[1])**2+(A[2]-B[2])**2)

    def _get_undesired_channels(self, channels : list) -> list:
        """
        Helper function to voxelize() that reads the desired channels for
        voxelization and determines what channels should be turned off. 
        It outputs a list of ints with the indexes of the undesired channels.

        Raises
        ------
        ValueError : If any of the channels provided is not supported, 
                     raise the error and inform of the supported channels.

        Returns
        -------
        undesired_channels : list
            List of undesired channels.
        """
        # Set a dictionary that relates the channel label to its dimension.
        supported_channels = {'hydrophobic': 0, 'aromatic': 1, 'hbond_acceptor': 2, 
                            'hbond_donor': 3, 'positive_ionizable': 4, 'negative_ionizable': 5, 
                            'metal': 6, 'occupancies': 7}
        # Initialise necessary lists
        working_channels = []
        undesired_channels = []

        # Go through every channel in channels and
        for channel in channels:
            # first verify that they are supported. If not raise ValueError.
            if channel not in supported_channels.keys():
                raise ValueError(f"Unsupported channel: {channel}.\nSupported channels: {supported_channels.keys()}.")
            # If they are supported append their corresponding int to the working_channels list
            working_channels.append(supported_channels[channel])

        # For all possible channels,
        for i in range(8):
            # if they will not be used,
            if i not in working_channels:
                # append them to the undesired_channels list.
                undesired_channels.append(i)
        return undesired_channels

    def _get_candidate_voxels(self, candidates : str or np.array or list, protein_centers : np.array, 
                              nvoxels : np.array, voxelsize : float) -> np.array:
        """
        Check candidates and obtain the candidate voxels associated with them. 
        There are two situations the algorithm is equiped to handle: 1) candidates 
        contains the path to a biometall output or 2) it contains a list or 
        np.array with the cartesian coordinates of candidate regions to be evaluated.
        The second situation is trivial to solve and does not deserve further comment,
        first situation requires analysing the PDB and locating the cartesian coordinates
        for HE and XE atoms which are the markers of putative metal-binding regions.

        Raises
        ------
        FileNotFoundError : candidates is a string but no file cannot be found where
                            its path is indicating.

        Returns
        -------
        candidate_voxels : np.array
            List of voxel coordinates which have centers that are closer than voxelsize
            to any of the cartesian coordinates of the candidates.
        """
        candidates_list = []
        candidate_voxels = []

        # If candidates is a string, then it will be a biometall output path
        # so it requires a preprocessing
        if isinstance(candidates, str):
            try:
                molecule = Molecule(candidates, validateElements=False)
            except FileNotFoundError:
                raise FileNotFoundError(f"File {candidates} does not exist. Please check the path to verify its spelling.")

            # Go through every entry in the PDB
            for index in molecule.get("index"): 
                # If an entry of the PDB contains the XE or HE, biometall marks of putative metal-binding,
                if molecule.get("resname", sel=index)[0] == "XE" or molecule.get("resname", sel=index)[0] == "HE":
                    # save its coordinates
                    candidates_list.append(molecule.get("coords", sel=index)) 

        # For each set of candidate cartesian coordinates
        for candidate in candidates_list:
            # Find voxels with a center at voxelsize of the cartesian coordinate
            candidate_voxels.append(*self.find_candidates(protein_centers, nvoxels, candidate[0], voxelsize))
        return np.array(candidate_voxels)
                

class aule_trainer():
    """
    Class to be created
    """
    def __init__(self, trainee):
        self.trainee = trainee

if __name__ == "__main__":
    # Do something if this file is invoked on its own
    help(aule)<|MERGE_RESOLUTION|>--- conflicted
+++ resolved
@@ -86,11 +86,6 @@
         self.model.to(device)
         self.model.eval()
 
-<<<<<<< HEAD
-
-
-=======
->>>>>>> a38edb04
     def __str__(self):
         """
         String representation of the aule predictor class.
@@ -103,15 +98,9 @@
         return f"Aule predictor class powered by model: {self.model}"
 
     def predict(self, target : str,  output_dir : str='.', output_option : str='pdb',
-<<<<<<< HEAD
-            candidates : str or np.array or list=None, stride: int=1, threshold : float=0.75, 
-            verbose : int=1, voxelsize : float=1, buffer : int=1, validitychecks : bool=False, 
-            minibox_size : int=16) -> np.array:
-=======
             candidates : str or np.array or list=None, stride: int=1, threshold_1 : float=0.75, threshold_2 : float=0.6, 
             verbose : int=1, voxelsize : float=1, validitychecks : bool=False, 
             minibox_size : int=16, occupancy_restrictions : float=0.4) -> np.array:
->>>>>>> a38edb04
         """
         Take a target protein either from its PDB ID or through a path to a 
         locally stored PDB file and create from it a voxelized representation. 
@@ -243,16 +232,6 @@
             print(f"Evaluating target: {target}")
 
         # Evaluate the indicated regions to determine whether they are or not metal-binding
-<<<<<<< HEAD
-        protein_scores = self.evaluate(protein_vox, protein_centers=protein_centers, candidates=candidates, 
-                                        voxelsize=voxelsize, minibox_size=minibox_size, stride=stride)
-        # Save results with the appropriate files
-        if output_option.lower() == 'pdb': self.create_PDB(output_dir, target, protein_scores, threshold)
-        elif output_option.lower() == 'txt': self.create_txt(output_dir, protein_scores)
-        elif str(output_option).lower() == 'none': return protein_scores
-        elif output_option.lower() == 'all':
-            self.create_PDB(output_dir, target, protein_scores, threshold=threshold)
-=======
         protein_scores = self.evaluate(protein_vox, centers, protein_centers=protein_centers, candidates=candidates, 
                                         voxelsize=voxelsize, minibox_size=minibox_size, stride=stride, 
                                         occupancy_restrictions=occupancy_restrictions)
@@ -262,7 +241,6 @@
         elif str(output_option).lower() == 'none': return protein_scores
         elif output_option.lower() == 'all':
             self.create_PDB(output_dir, target, protein_scores, threshold_1, threshold_2)
->>>>>>> a38edb04
             self.create_txt(output_dir, protein_scores)
         else:
             raise ValueError(f"Output option {output_option} not supported.\nPlease use one of the supported options: 'PDB', 'txt', 'all', or 'none'")
@@ -444,10 +422,6 @@
         # If there are no candidate voxels, traverse the whole voxelized representation
         # and evaluate each voxel as center of a possible metal-binding region;
         counter = 0
-<<<<<<< HEAD
-=======
-
->>>>>>> a38edb04
         if candidates is None:
             x_dim = len(range(half_size, size_x-half_size, stride))
             y_dim = len(range(half_size, size_y-half_size, stride))
@@ -455,13 +429,6 @@
             for i in range(half_size, size_x-half_size, stride):
                 for j in range(half_size, size_y-half_size, stride):
                     for k in range(half_size, size_z-half_size, stride):
-<<<<<<< HEAD
-                        evaluated_vox[i,j,k] = self.model(protein_vox[:, :,
-                                                                    i-half_size:i+half_size,
-                                                                    j-half_size:j+half_size,
-                                                                    k-half_size:k+half_size
-                                                                    ]).detach().numpy()
-=======
                         if protein_vox[:,5,i,j,k] < occupancy_restrictions:
                             evaluated_vox[i,j,k] = self.model(protein_vox[:, :,
                                                                         i-half_size:i+half_size,
@@ -469,7 +436,6 @@
                                                                         k-half_size:k+half_size
                                                                         ]).detach().numpy()
 
->>>>>>> a38edb04
                         print(f"Analysed: {(counter/(x_dim*y_dim*z_dim))*100} %")
                         counter += 1
         # else, traverse the candidate voxels and only evaluate them.
@@ -491,24 +457,6 @@
         return evaluated_vox
 
     def create_PDB(self, output_dir : str, target_name : str, protein_scores : np.array, 
-<<<<<<< HEAD
-                    threshold : float):
-        """
-        """
-        with open(os.path.join(output_dir, target_name+'_results_aule.pdb'), "w") as of:
-            num_at = 0
-            num_res = 0
-            for entry in protein_scores:
-                if entry[3] > 0.0:
-                    num_at += 1
-                    num_res += 1
-                    if entry[3] <= threshold:
-                        atom = "AR"
-                    elif entry[3] > threshold:
-                        atom = "KR"
-                    of.write(f"ATOM" +f" {atom} "*(7-len(str(num_at))) + f"{entry}  SLN 1\n")
-
-=======
                     threshold_1 : float, threshold_2 : float):
         """
         """
@@ -539,7 +487,6 @@
                     fo.write("ATOM" +" "*(7-len(str(num_at))) + "%s  %s  SLN %s" %(num_at, atom2, ch))
                     fo.write(" "*(3-len(str(num_res))) + "%s     %s  1.00  0.00          %s\n" %(num_res, prb_str, atom2))
     
->>>>>>> a38edb04
     def create_txt(self, output_dir : str, protein_scores : np.array):
         raise NotImplementedError("Method still not implemented")
 
